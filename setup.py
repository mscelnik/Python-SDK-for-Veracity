""" Setup script for the Veracity Python SDK.
"""

from setuptools import setup

__author__ = "DNV"
__copyright__ = "DNV"
__licence__ = "MIT Licence"
__maintainer__ = "Veracity Team"
__email__ = "veracity@dnv.com"
__url__ = "https://github.com/veracity/Python-SDK-for-Veracity"

<<<<<<< HEAD
version = "0.0.5"
=======
version = "0.0.6"
>>>>>>> 0fe2eb80

if __name__ == "__main__":
    # Build a list of all files to be included in the Python package folder.
    package_data = []
    package_data.append("LICENCE")
    package_data = {"veracity_platform": package_data}

    setup(
        name="veracity-platform",
        version=version,
        author=__author__,
        # author_email=__email__,
        maintainer=__maintainer__,
        maintainer_email=__email__,
        url=__url__,
        description="DNV Veracity platform SDK",
        long_description=(
            "Software development kit for the DNV Veracity platform. Provides"
            "programmatic access to the IDP and platform REST API."
        ),
        license=__licence__,
        packages=["veracity_platform"],
        package_dir={"": "src"},
        package_data=package_data,
        install_requires=["aiohttp", "msal", "requests", "azure-storage-blob", "pandas", "pyjwt"],
        classifiers=[
            "Programming Language :: Python :: 3",
            "License :: OSI Approved :: MIT License",
            "Operating System :: OS Independent",
        ],
        zip_safe=False,  # Required for conda build to work on Python 3.7.x.
    )
<|MERGE_RESOLUTION|>--- conflicted
+++ resolved
@@ -1,49 +1,45 @@
-""" Setup script for the Veracity Python SDK.
-"""
-
-from setuptools import setup
-
-__author__ = "DNV"
-__copyright__ = "DNV"
-__licence__ = "MIT Licence"
-__maintainer__ = "Veracity Team"
-__email__ = "veracity@dnv.com"
-__url__ = "https://github.com/veracity/Python-SDK-for-Veracity"
-
-<<<<<<< HEAD
-version = "0.0.5"
-=======
-version = "0.0.6"
->>>>>>> 0fe2eb80
-
-if __name__ == "__main__":
-    # Build a list of all files to be included in the Python package folder.
-    package_data = []
-    package_data.append("LICENCE")
-    package_data = {"veracity_platform": package_data}
-
-    setup(
-        name="veracity-platform",
-        version=version,
-        author=__author__,
-        # author_email=__email__,
-        maintainer=__maintainer__,
-        maintainer_email=__email__,
-        url=__url__,
-        description="DNV Veracity platform SDK",
-        long_description=(
-            "Software development kit for the DNV Veracity platform. Provides"
-            "programmatic access to the IDP and platform REST API."
-        ),
-        license=__licence__,
-        packages=["veracity_platform"],
-        package_dir={"": "src"},
-        package_data=package_data,
-        install_requires=["aiohttp", "msal", "requests", "azure-storage-blob", "pandas", "pyjwt"],
-        classifiers=[
-            "Programming Language :: Python :: 3",
-            "License :: OSI Approved :: MIT License",
-            "Operating System :: OS Independent",
-        ],
-        zip_safe=False,  # Required for conda build to work on Python 3.7.x.
-    )
+""" Setup script for the Veracity Python SDK.
+"""
+
+from setuptools import setup
+
+__author__ = "DNV"
+__copyright__ = "DNV"
+__licence__ = "MIT Licence"
+__maintainer__ = "Veracity Team"
+__email__ = "veracity@dnv.com"
+__url__ = "https://github.com/veracity/Python-SDK-for-Veracity"
+
+version = "0.0.6"
+
+if __name__ == "__main__":
+    # Build a list of all files to be included in the Python package folder.
+    package_data = []
+    package_data.append("LICENCE")
+    package_data = {"veracity_platform": package_data}
+
+    setup(
+        name="veracity-platform",
+        version=version,
+        author=__author__,
+        # author_email=__email__,
+        maintainer=__maintainer__,
+        maintainer_email=__email__,
+        url=__url__,
+        description="DNV Veracity platform SDK",
+        long_description=(
+            "Software development kit for the DNV Veracity platform. Provides"
+            "programmatic access to the IDP and platform REST API."
+        ),
+        license=__licence__,
+        packages=["veracity_platform"],
+        package_dir={"": "src"},
+        package_data=package_data,
+        install_requires=["aiohttp", "msal", "requests", "azure-storage-blob", "pandas", "pyjwt"],
+        classifiers=[
+            "Programming Language :: Python :: 3",
+            "License :: OSI Approved :: MIT License",
+            "Operating System :: OS Independent",
+        ],
+        zip_safe=False,  # Required for conda build to work on Python 3.7.x.
+    )