--- conflicted
+++ resolved
@@ -1,847 +1,845 @@
-""" Veracity Data Fabric API
-"""
-
-
-from typing import Any, AnyStr, List, Mapping, Sequence, Dict
-from urllib.error import HTTPError
-import pandas as pd
-from azure.storage.blob.aio import ContainerClient
-from .base import ApiBase
-from . import identity
-
-
-class DataFabricError(RuntimeError):
-    pass
-
-
-class DataFabricAPI(ApiBase):
-    """Access to the data fabric endpoints (/datafabric) in the Veracity API.
-
-
-    All web calls are async using aiohttp.  Returns web responses exactly as
-    received, usually JSON.
-
-    Arguments:
-        credential (identity.Credential): Provides oauth access tokens for the
-            API (the user has to log in to retrieve these unless your client
-            application has permissions to use the service.)
-        subscription_key (str): Your application's API subscription key.  Gets
-            sent in th Ocp-Apim-Subscription-Key header.
-        version (str): Not currently used.
-    """
-
-    API_ROOT = "https://api.veracity.com/veracity/datafabric"
-
-    def __init__(
-        self, credential: identity.Credential, subscription_key: AnyStr, version: AnyStr = None, **kwargs,
-    ):
-        super().__init__(
-            credential, subscription_key, scope=kwargs.pop("scope", "veracity_datafabric"), **kwargs,
-        )
-        self._url = f"{DataFabricAPI.API_ROOT}/data/api/1"
-        self.sas_cache = {}
-        self.access_cache = {}
-
-    @property
-    def url(self) -> str:
-        return self._url
-
-    # APPLICATIONS.
-
-    async def get_current_application(self) -> Dict[str, str]:
-        """Gets information about the current application.
-
-        Reference:
-            https://api-portal.veracity.com/docs/services/data-api/operations/v1-0Application_Me
-
-        Returns:
-            Dictionary with application info like:
-
-            .. code-block:: json
-
-               {
-                 "id": "00000000-0000-0000-0000-000000000000",
-                 "companyId": "00000000-0000-0000-0000-000000000000",
-                 "role": "string"
-               }
-        """
-        url = f"{self._url}/application"
-        resp = await self.session.get(url)
-        data = await resp.json()
-        if resp.status == 200:
-            return data
-        elif resp.status == 404:
-            raise DataFabricError("Current application does not existing in the Data Fabric.")
-        else:
-            raise HTTPError(url, resp.status, data, resp.headers, None)
-
-    async def get_application(self, applicationId: str) -> Dict[str, str]:
-        """Gets information about an application in Veracity data fabric.
-
-        Reference:
-            https://api-portal.veracity.com/docs/services/data-api/operations/v1-0Application_Get
-
-        Args:
-            applicationId: The application ID.
-
-        Returns:
-            Dictionary with application info like:
-
-            .. code-block:: json
-
-               {
-                 "id": "00000000-0000-0000-0000-000000000000",
-                 "companyId": "00000000-0000-0000-0000-000000000000",
-                 "role": "string"
-               }
-        """
-        url = f"{self._url}/application/{applicationId}"
-        resp = await self.session.get(url)
-        data = await resp.json()
-        if resp.status == 200:
-            return data
-        elif resp.status == 404:
-            raise DataFabricError(f"Application {applicationId} does not existing in the Data Fabric.")
-        else:
-            raise HTTPError(url, resp.status, data, resp.headers, None)
-
-    async def add_application(self, applicationId: str, companyId: str, role: str):
-        """Adds a new application to the Data Fabric.
-
-        Args:
-            applicationId: GUID of the application to add to the Data Fabric.
-            companyId: GUID of the company associated with the application.
-            role: TODO - add role description.
-
-        Warning:
-            The user/service principal must have the "DataAdmin" role to perform
-            this action.
-
-        Reference:
-            https://api-portal.veracity.com/docs/services/data-api/operations/v1-0Application_Create
-        """
-        url = f"{self._url}/application"
-        body = {
-            "id": applicationId,
-            "companyId": companyId,
-            "role": role,
-        }
-        resp = await self.session.post(url, body)
-        if resp.status != 200:
-            if resp.status == 409:
-                raise DataFabricError(
-                    f"HTTP/409 Application with ID {applicationId} already exists in the Data Fabric."
-                )
-            else:
-                data = await resp.json()
-                raise HTTPError(url, resp.status, data, resp.headers, None)
-
-    async def update_application_role(self, applicationId, role):
-        url = f"{self._url}/application/{applicationId}?role={role}"
-        resp = await self.session.get(url)
-        data = await resp.json()
-        if resp.status != 200:
-            raise HTTPError(url, resp.status, data, resp.headers, None)
-        return data
-
-    # GROUPS.
-
-    async def get_groups(self) -> Dict[str, Any]:
-        """Get user's container groups.
-
-        The Data Fabric uses groups to organize containers in the web portal.  This
-        is mostly for convenience and is on a per-user basis.  Users cannot share
-        groups.
-
-        Reference:
-            https://api-portal.veracity.com/docs/services/data-api/operations/v1-0Groups_Get
-        """
-        url = f"{self._url}/groups"
-        resp = await self.session.get(url)
-        data = await resp.json()
-        if resp.status != 200:
-            raise HTTPError(url, resp.status, data, resp.headers, None)
-        return data
-
-    async def add_group(
-        self, title: str, description: str, containerIds: Sequence[str], sortingOrder: float = 0.0,
-    ) -> Dict[str, Any]:
-        """Creates a new container group for the user.
-
-        Reference:
-            https://api-portal.veracity.com/docs/services/data-api/operations/v1-0Groups_Post
-
-        Args:
-            title: Group name for display in Data Fabric portal.
-            description: Describe the group.
-            containerIds: List of container GUIDs to put in the group.
-            sortingOrder: TODO - describe sorting order.
-
-        Returns:
-            Dictionary with the group GUID and properties like:
-
-            .. code-block:: json
-
-               {
-                    "id": "00000000-0000-0000-0000-000000000000",
-                    "title": "string",
-                    "description": "string",
-                    "resourceIds": [
-                        "00000000-0000-0000-0000-000000000000"
-                    ],
-                    "sortingOrder": 0.0
-                }
-        """
-        url = f"{self._url}/groups"
-        body = {
-            "title": title,
-            "description": description,
-            "resourceIds": list(containerIds),
-            "sortingOrder": sortingOrder,
-        }
-        resp = await self.session.post(url, body)
-        data = await resp.json()
-        if resp.status != 201:
-            raise HTTPError(url, resp.status, data, resp.headers, None)
-        return data
-
-    async def get_group(self, groupId: str) -> Dict[str, Any]:
-        """Gets information about a single group.
-
-        Reference:
-            https://api-portal.veracity.com/docs/services/data-api/operations/v1-0Groups_GetById
-
-        Args:
-            groupId: The group ID (must exist for the current user).
-
-        Returns:
-            Group information as a dictionary like:
-
-            .. code-block:: json
-
-               {
-                   "id": "00000000-0000-0000-0000-000000000000",
-                   "title": "string",
-                   "description": "string",
-                   "resourceIds": [
-                       "00000000-0000-0000-0000-000000000000"
-                   ],
-                   "sortingOrder": 0.0
-               }
-        """
-        url = f"{self._url}/groups/{groupId}"
-        resp = await self.session.get(url)
-        data = await resp.json()
-        if resp.status == 200:
-            return data
-        elif resp.status == 404:
-            raise DataFabricError(f"Group {groupId} does not exist for current user.")
-        else:
-            raise HTTPError(url, resp.status, data, resp.headers, None)
-
-    async def update_group(self, groupId, *args, **kwargs):
-        raise NotImplementedError()
-
-    async def delete_group(self, groupId):
-        raise NotImplementedError()
-
-    # KEY TEMPLATES.
-
-    async def get_keytemplates(self):
-        """Gets key templates the current credential can generate.
-
-        A key template denotes an access level (read, write, list, delete) and
-        an expiry interval.  Typically you get the key templates prior to sharing
-        container access with another user or application.  You should choose
-        the lowest privileges required for that user to perform their required
-        actions.  For example, do not give read privileges if they only need to
-        write.
-
-        Returns:
-            Upon success, a list of key templates (each a dictionary).
-
-        Exceptions:
-            Raises HTTPError if not a 200 response.
-        """
-        url = f"{self._url}/keytemplates"
-        resp = await self.session.get(url)
-        data = await resp.json()
-        if resp.status != 200:
-            raise HTTPError(url, resp.status, data, resp.headers, None)
-        return data
-
-    async def get_keytemplates_df(self):
-        """Gets key templates the current credential can generate as a Pandas dataframe.
-
-        A key template denotes an access level (read, write, list, delete) and
-        an expiry interval.  Typically you get the key templates prior to sharing
-        container access with another user or application.  You should choose
-        the lowest privileges required for that user to perform their required
-        actions.  For example, do not give read privileges if they only need to
-        write.
-
-        Returns:
-            Pandas dataframe with the key templates
-
-        Exceptions:
-            Raises HTTPError if not a 200 response.
-        """
-        data = await self.get_keytemplates()
-        return pd.DataFrame(data)
-
-    # LEDGER.
-
-    async def get_ledger(self, containerId: AnyStr) -> pd.DataFrame:
-        """DO NOT USE.  Veracity has removed the ledger feature."""
-        raise NotImplementedError("The Veracity Data Fabric ledger has been discontinued.")
-
-    # RESOURCES.
-
-    async def get_resources(self) -> List[Dict[str, Any]]:
-        """Gets metadata for all containers for which you can claim keys.
-
-        Returns:
-            Upon success, a list of container metadata (each a dictionary) like:
-
-            .. code-block:: json
-
-                [
-                    {
-                        "id": "00000000-0000-0000-0000-000000000000",
-                        "reference": "string",
-                        "url": "string",
-                        "lastModifiedUTC": "string",
-                        "creationDateTimeUTC": "string",
-                        "ownerId": "00000000-0000-0000-0000-000000000000",
-                        "accessLevel": "owner",
-                        "region": "string",
-                        "keyStatus": "noKeys",
-                        "mayContainPersonalData": "unknown",
-                        "metadata": {
-                        "title": "string",
-                        "description": "string",
-                        "icon": {
-                            "id": "string",
-                            "backgroundColor": "string"
-                        },
-                        "tags": [
-                            {
-                            "id": "00000000-0000-0000-0000-000000000000",
-                            "title": "string"
-                            }
-                        ]
-                        }
-                    }
-                ]
-
-        Raises:
-            HTTPError for any response except 200.
-        """
-        url = f"{self._url}/resources"
-        resp = await self.session.get(url)
-        if resp.status != 200:
-            raise HTTPError(url, resp.status, await resp.text(), resp.headers, None)
-        data = await resp.json()
-        return data
-
-    async def get_resource(self, containerId: AnyStr):
-        """Gets metadata for a single container.
-
-        Args:
-            containerId: Container ID.
-
-        Returns:
-            Upon success (HTTP/200), a dictionary of container metadata.
-
-        Raises:
-            DataFabricError for HTTP 403 or 404 errors.
-            HTTPError for any other HTTP error code.
-        """
-        url = f"{self._url}/resources/{containerId}"
-        resp = await self.session.get(url)
-        data = await resp.json()
-        if resp.status == 200:
-            return data
-        elif resp.status == 403:
-            raise DataFabricError(
-                f"HTTP/403 You do not have permission to view container {containerId}. Details:\n{data}"
-            )
-        elif resp.status == 404:
-            raise DataFabricError(f"HTTP/404 Data Fabric container {containerId} does not exist. Details:\n{data}")
-        else:
-            raise HTTPError(url, resp.status, await resp.text(), resp.headers, None)
-
-    # ACCESS.
-
-    async def get_best_access(self, containerId: AnyStr) -> pd.Series:
-        """Gets the best available access share ID for a Veracity container.
-        Returns the access share ID with the highest available privileges.
-
-        Args:
-            containerId: Container ID.
-
-        Returns:
-            Pandas Series object with the best access specification if the user
-            has access, otherwise None.
-        """
-        from datetime import datetime, timezone
-        import pandas as pd
-
-        me = await self.whoami()
-        all_accesses = await self.get_accesses_df(containerId, pageSize=-1)
-<<<<<<< HEAD
-        expiry = pd.to_datetime(all_accesses["keyExpiryTimeUTC"])
-
-        # Remove keys which are expired and cannot be refreshed.
-        mask = all_accesses["autoRefreshed"] | (expiry >= datetime.now(timezone.utc))
-
-        # Accesses only for the current user/application.
-        mask = mask & all_accesses["userId"] == me["id"]
-
-        my_accesses = all_accesses[mask]
-=======
-        my_accesses = all_accesses[all_accesses["userId"] == me["id"]]
-        if len(my_accesses) == 0:
-            # TODO: Is this the best thing to do?  Raise exception instead?
-            # User/application does not have permission to access the container.
-            return None
->>>>>>> a1c3622a
-        best_index = my_accesses["level"].astype(float).idxmax()
-        return my_accesses.loc[best_index]
-
-    async def get_accesses(self, containerId: AnyStr, pageNo: int = 1, pageSize: int = 50) -> Mapping[AnyStr, Any]:
-        """Gets list of all available access specifications to a container.
-
-        Reference:
-            https://api-portal.veracity.com/docs/services/data-api/operations/v1-0Access_Get
-
-        Args:
-            containerId: The ID of the container.
-            pageNo: For multi-page access lists, get this page number (starting at 1).
-            pageSize: Number of accesses per page.
-
-        Returns:
-            A dictionary containing a list of access specification results like:
-
-            .. code-block:: json
-
-                {
-                    "results": [
-                        {
-                        "userId": "00000000-0000-0000-0000-000000000000",
-                        "ownerId": "00000000-0000-0000-0000-000000000000",
-                        "grantedById": "00000000-0000-0000-0000-000000000000",
-                        "accessSharingId": "00000000-0000-0000-0000-000000000000",
-                        "keyCreated": true,
-                        "autoRefreshed": true,
-                        "keyCreatedTimeUTC": "string",
-                        "keyExpiryTimeUTC": "string",
-                        "resourceType": "string",
-                        "accessHours": 0,
-                        "accessKeyTemplateId": "00000000-0000-0000-0000-000000000000",
-                        "attribute1": true,
-                        "attribute2": true,
-                        "attribute3": true,
-                        "attribute4": true,
-                        "resourceId": "00000000-0000-0000-0000-000000000000",
-                        "ipRange": {
-                            "startIp": "string",
-                            "endIp": "string"
-                        },
-                        "comment": "string"
-                        }
-                    ],
-                    "page": 0,
-                    "resultsPerPage": 0,
-                    "totalPages": 0,
-                    "totalResults": 0
-                }
-        """
-        url = f"{self._url}/resources/{containerId}/accesses"
-        params = {"pageNo": pageNo, "pageSize": pageSize}
-        resp = await self.session.get(url, params=params)
-        if resp.status != 200:
-            raise HTTPError(url, resp.status, await resp.text(), resp.headers, None)
-        data = await resp.json()
-        return data
-
-    async def get_accesses_df(self, resourceId: AnyStr, pageNo: int = 1, pageSize: int = 50) -> pd.DataFrame:
-        """Gets the access levels as a dataframe, including the "level" value."""
-        import pandas as pd
-
-        data = await self.get_accesses(resourceId, pageNo, pageSize)
-        df = pd.DataFrame(data["results"])
-        # Add the level values for future use.
-        df["level"] = self._access_levels(df)
-        self.access_cache[resourceId] = df
-        return df
-
-    async def share_access(
-        self,
-        containerId: AnyStr,
-        userId: AnyStr,
-        accessKeyTemplateId: AnyStr,
-        autoRefreshed: bool = False,
-        comment: AnyStr = None,
-        startIp: AnyStr = None,
-        endIp: AnyStr = None,
-        *args,
-        **kwargs,
-    ):
-        """Shares container access with a user/application.
-
-        Args:
-            containerId: Container ID to which to share access.
-            autoRefreshed: Auto-renew keys when they expire?
-            userId: ID of the user/application with which to share access.
-            accessKeyTemplateId: Access level template (e.g read, write etc.)
-                Get valid key templates using :meth:`get_keytemplates` method
-
-        Returns:
-            The accessSharingId (str) if successful.
-
-        Exceptions:
-            Raises DataFabric error for known errors.
-            Raises HTTPError for unknown errors.
-        """
-        url = f"{self._url}/resources/{containerId}/accesses"
-
-        # Build data payload.
-        payload = {
-            "userId": userId,
-            "accessKeyTemplateId": accessKeyTemplateId,
-        }
-        if comment:
-            payload["comment"] = comment
-        if startIp and endIp:
-            payload["ipRange"] = {"startIp": startIp, "endIp": endIp}
-
-        resp = await self.session.post(url, json=payload, params={"autoRefreshed": str(autoRefreshed).lower()})
-        data = await resp.json()
-
-        if resp.status == 200:
-            return data["accessSharingId"]
-        elif resp.status == 400:
-            raise DataFabricError(f"HTTP/400 Malformed payload to share container access. Details:\n{data}")
-        elif resp.status == 404:
-            raise DataFabricError(f"HTTP/404 Data Fabric container {containerId} does not exist. Details:\n{data}")
-        else:
-            raise HTTPError(url, resp.status, data, resp.headers, None)
-
-    async def revoke_access(self, resourceId: AnyStr, accessId: AnyStr):
-        raise NotImplementedError()
-
-    async def get_sas(self, resourceId: AnyStr, accessId: AnyStr = None, **kwargs) -> pd.DataFrame:
-        key = self.get_sas_cached(resourceId) or await self.get_sas_new(resourceId, accessId, **kwargs)
-        return key
-
-    async def get_sas_new(self, resourceId: AnyStr, accessId: AnyStr = None) -> Dict[str, Any]:
-        """Gets a new SAS key to access a container.
-
-        You can request a key with a specific access level (if you have the
-        accessId).  By default this method will attempt to get the most
-        permissive access level available for the active credential.
-
-        Args:
-            resourceId (str): The container GUID.
-            accessId (str): Access level GUID, optional.
-
-        Returns:
-            Dictionary with SAS key details like:
-
-            .. code-block:: json
-
-                {
-                    "sasKey": "string",
-                    "sasuRi": "string",
-                    "fullKey": "string",
-                    "sasKeyExpiryTimeUTC": "string",
-                    "isKeyExpired": true,
-                    "autoRefreshed": true,
-                    "ipRange": {
-                        "startIp": "string",
-                        "endIp": "string"
-                    }
-                }
-        """
-        if accessId is not None:
-            access_id = accessId
-        else:
-            access = await self.get_best_access(resourceId)
-            access_id = access.get("accessSharingId")
-
-        assert access_id is not None, "Could not find access rights for current user."
-        url = f"{self._url}/resources/{resourceId}/accesses/{access_id}/key"
-        resp = await self.session.put(url)
-        data = await resp.json()
-        if resp.status != 200:
-            raise HTTPError(url, resp.status, data, resp.headers, None)
-        # The API response does not include the access ID; we add for future use.
-        data["accessId"] = access_id
-        self.sas_cache[resourceId] = data
-        return data
-
-    def get_sas_cached(self, resourceId: AnyStr) -> pd.DataFrame:
-        from datetime import datetime, timezone
-        import dateutil
-
-        sas = self.sas_cache.get(resourceId)
-        if not sas:
-            return None
-        expiry = dateutil.parser.isoparse(sas["sasKeyExpiryTimeUTC"])
-        if (not sas["isKeyExpired"]) and (datetime.now(timezone.utc) < expiry):
-            return sas
-        else:
-            # Remove the expired key from the cache.
-            self.sas_cache.pop(resourceId)
-            return None
-
-    def _access_levels(self, accesses: pd.DataFrame) -> pd.Series:
-        """Calculates an access "level" for each access in a dataframe.
-        In general higher access level means more privileges.
-
-        Notes:
-            Attributes related to permissions in this way:
-
-                | Attribute  | Permission | Score |
-                | ---------  | ---------- | ----- |
-                | attribute1 | Read       |   4   |
-                | attribute2 | Write      |   1   |
-                | attribute3 | Delete     |   8   |
-                | attribute4 | List       |   2   |
-
-            Scores are additive, so "read, write & list" = 7.  If you want to
-            check an access has delete privileges, use level >= 8.
-
-            Write is considered the lowest privilege as it does not allow data to
-            be seen.
-
-        Args:
-            accesses (pandas.DataFrame): Accesses as returned by :meth:`get_accesses`.
-
-        Returns:
-            Pandas Series with same index as input.
-        """
-        import numpy as np
-
-        scores = np.array([4, 1, 8, 2])
-        attrs = accesses[["attribute1", "attribute2", "attribute3", "attribute4"]].to_numpy()
-        levels = (attrs * scores).sum(axis=1)
-        return pd.Series(levels, index=accesses.index, dtype="Int64")
-
-    # DATA STEWARDS.
-
-    async def get_data_stewards(self, containerId: AnyStr) -> List[Dict[str, str]]:
-        """Gets a list of data stewards on a container.
-
-        Reference:
-            https://api-portal.veracity.com/docs/services/data-api/operations/v1-0DataStewards_GetDataStewardsByResourceId
-
-        Args:
-            containerId: The ID of the container.
-
-        Returns:
-            A list of data stewards, each a dictionary like:
-
-            .. code-block:: json
-                [
-                {
-                    "userId": "00000000-0000-0000-0000-000000000000",
-                    "resourceId": "00000000-0000-0000-0000-000000000000",
-                    "grantedBy": "00000000-0000-0000-0000-000000000000",
-                    "comment": "string"
-                }
-                ]
-
-        """
-        url = f"{self._url}/resources/{containerId}/datastewards"
-        resp = await self.session.get(url)
-        data = await resp.json()
-        if resp.status == 200:
-            return data
-        elif resp.status == 404:
-            raise DataFabricError(f"Container {containerId} does not exist.")
-        else:
-            raise HTTPError(url, resp.status, data, resp.headers, None)
-
-    async def get_data_stewards_df(self, resourceId: AnyStr) -> pd.DataFrame:
-        raise NotImplementedError()
-
-    async def delegate_data_steward(self, containerId: AnyStr, userId: AnyStr, comment: str) -> Dict[str, str]:
-        """Delegates rights to the underlying Azure resource to a new data steward.
-
-        Reference:
-            https://api-portal.veracity.com/docs/services/data-api/operations/v1-0DataStewards_Post
-
-        Args:
-            containerId: GUID of the container.
-            userId: GUID of the user to become a data steward.
-            comment: Comment on the delegation.
-
-        Returns:
-            Dictionary with confirmatory details of the delegation like:
-
-            .. code-block:: json
-
-                {
-                    "userId": "00000000-0000-0000-0000-000000000000",
-                    "resourceId": "00000000-0000-0000-0000-000000000000",
-                    "grantedBy": "00000000-0000-0000-0000-000000000000",
-                    "comment": "string"
-                }
-        """
-        url = f"{self._url}/resources/{containerId}/datastewards/{userId}"
-        body = {"comment": comment}
-        resp = await self.session.post(url, body)
-        data = await resp.json()
-        if resp.status != 200:
-            raise HTTPError(url, resp.status, data, resp.headers, None)
-        return data
-
-    async def delete_data_steward(self, containerId: AnyStr, userId: AnyStr):
-        """Removes a user as a container data steward."""
-        url = f"{self._url}/resources/{containerId}/datastewards/{userId}"
-        resp = await self.session.delete(url)
-        if resp.status != 200:
-            data = await resp.json()
-            if resp.status == 403:
-                raise DataFabricError(
-                    f"HTTP/403 You do not have permission to delete data stewards on container {containerId}."
-                )
-            elif resp.status == 404:
-                raise DataFabricError(
-                    f"HTTP/404 Container {containerId} does not exist or user {userId} is not a data steward."
-                )
-            else:
-                raise HTTPError(url, resp.status, data, resp.headers, None)
-
-    async def transfer_ownership(self, resourceId: AnyStr, userId: AnyStr, keepaccess: bool = False):
-        raise NotImplementedError()
-
-    # TAGS.
-
-    async def get_tags(self, includeDeleted: bool = False, includeNonVeracityApproved: bool = False) -> Sequence:
-        """Gets metadata tags.
-
-        Args:
-            includeDeleted: Also get deleted tags (requires data admin privileges.)
-            includeNonVeracityApproved: Also get get not approved by Veracity.
-
-        Returns:
-            List of tags like:
-
-            .. code-block:: json
-
-                [
-                {
-                    "id": "00000000-0000-0000-0000-000000000000",
-                    "title": "string"
-                }
-                ]
-        """
-        params = {
-            "includeDeleted": includeDeleted,
-            "includeNonVeracityApproved": includeNonVeracityApproved,
-        }
-        url = f"{self._url}/tags"
-        resp = await self.session.get(url, params=params)
-        if resp.status == 200:
-            return await resp.json()
-        else:
-            raise HTTPError(url, resp.status, await resp.text(), resp.headers, None)
-
-    async def add_tags(self, tags: Sequence[str]):
-        """Adds a list of tags to the Data Fabric.
-
-        Returns:
-            A list of tags with their IDs like:
-
-            .. code-block:: json
-
-                [
-                    {
-                        "id": "00000000-0000-0000-0000-000000000000",
-                        "title": "string"
-                    }
-                ]
-
-        """
-        body = [{"title": tag} for tag in tags]
-        url = f"{self._url}/tags"
-        resp = await self.session.post(url, body)
-        data = await resp.json()
-        if resp.status != 200:
-            raise HTTPError(url, resp.status, data, resp.headers, None)
-        return data
-
-    # USERS.
-
-    async def get_shared_users(self, userId: AnyStr) -> List[Dict]:
-        """Gets list of users with whom current user has shared storage account access.
-
-        Args:
-            userId: User ID whose resource list to check.
-        """
-        url = f"{self._url}/users/ResourceDistributionList?userId={userId}"
-        resp = await self.session.get(url)
-        data = await resp.json()
-        if resp.status == 200:
-            return data
-        elif resp.status == 403:
-            raise DataFabricError("You do not have permission to view resource list for user {userId}.")
-        else:
-            raise HTTPError(url, resp.status, await resp.text(), resp.headers, None)
-
-    async def get_current_user(self) -> Mapping[str, str]:
-        url = f"{self._url}/users/me"
-        resp = await self.session.get(url)
-        if resp.status == 200:
-            return await resp.json()
-        else:
-            raise HTTPError(url, resp.status, await resp.text(), resp.headers, None)
-
-    async def get_user(self, userId: AnyStr) -> Mapping:
-        url = f"{self._url}/users/{userId}"
-        resp = await self.session.get(url)
-        data = await resp.json()
-        if resp.status == 200:
-            return data
-        elif resp.status == 404:
-            raise DataFabricError(f"User {userId} does not exist.")
-        else:
-            raise HTTPError(url, resp.status, await resp.text(), resp.headers, None)
-
-    async def whoami(self) -> Mapping[str, str]:
-        """User/application information (depending on token).
-
-        Returns:
-            A dictionary like:
-
-            .. code-block:: json
-
-               {
-                   "id": "user/app Veracity ID",
-                   "type": "entity type in (user, application)",
-                   "role": "Data Fabric role",
-                   "companyId": "ID of organization to which the user/app belongs"
-               }
-        """
-        try:
-            data = await self.get_current_user()
-            data["type"] = "user"
-            data["id"] = data["userId"]
-            data.pop("userId")
-        except HTTPError:
-            # Probably an application, not a user.
-            data = await self.get_current_application()
-            data["type"] = "application"
-
-        return data
-
-    # CONTAINERS.
-
-    async def get_container(self, containerId: AnyStr, **kwargs) -> ContainerClient:
-        """Gets Veracity container client (using Azure Storage SDK.)"""
-        sas = await self.get_sas(containerId, **kwargs)
-        sasurl = sas["fullKey"]
-        return ContainerClient.from_container_url(sasurl)
+""" Veracity Data Fabric API
+"""
+
+
+from typing import Any, AnyStr, List, Mapping, Sequence, Dict
+from urllib.error import HTTPError
+import pandas as pd
+from azure.storage.blob.aio import ContainerClient
+from .base import ApiBase
+from . import identity
+
+
+class DataFabricError(RuntimeError):
+    pass
+
+
+class DataFabricAPI(ApiBase):
+    """Access to the data fabric endpoints (/datafabric) in the Veracity API.
+
+
+    All web calls are async using aiohttp.  Returns web responses exactly as
+    received, usually JSON.
+
+    Arguments:
+        credential (identity.Credential): Provides oauth access tokens for the
+            API (the user has to log in to retrieve these unless your client
+            application has permissions to use the service.)
+        subscription_key (str): Your application's API subscription key.  Gets
+            sent in th Ocp-Apim-Subscription-Key header.
+        version (str): Not currently used.
+    """
+
+    API_ROOT = "https://api.veracity.com/veracity/datafabric"
+
+    def __init__(
+        self, credential: identity.Credential, subscription_key: AnyStr, version: AnyStr = None, **kwargs,
+    ):
+        super().__init__(
+            credential, subscription_key, scope=kwargs.pop("scope", "veracity_datafabric"), **kwargs,
+        )
+        self._url = f"{DataFabricAPI.API_ROOT}/data/api/1"
+        self.sas_cache = {}
+        self.access_cache = {}
+
+    @property
+    def url(self) -> str:
+        return self._url
+
+    # APPLICATIONS.
+
+    async def get_current_application(self) -> Dict[str, str]:
+        """Gets information about the current application.
+
+        Reference:
+            https://api-portal.veracity.com/docs/services/data-api/operations/v1-0Application_Me
+
+        Returns:
+            Dictionary with application info like:
+
+            .. code-block:: json
+
+               {
+                 "id": "00000000-0000-0000-0000-000000000000",
+                 "companyId": "00000000-0000-0000-0000-000000000000",
+                 "role": "string"
+               }
+        """
+        url = f"{self._url}/application"
+        resp = await self.session.get(url)
+        data = await resp.json()
+        if resp.status == 200:
+            return data
+        elif resp.status == 404:
+            raise DataFabricError("Current application does not existing in the Data Fabric.")
+        else:
+            raise HTTPError(url, resp.status, data, resp.headers, None)
+
+    async def get_application(self, applicationId: str) -> Dict[str, str]:
+        """Gets information about an application in Veracity data fabric.
+
+        Reference:
+            https://api-portal.veracity.com/docs/services/data-api/operations/v1-0Application_Get
+
+        Args:
+            applicationId: The application ID.
+
+        Returns:
+            Dictionary with application info like:
+
+            .. code-block:: json
+
+               {
+                 "id": "00000000-0000-0000-0000-000000000000",
+                 "companyId": "00000000-0000-0000-0000-000000000000",
+                 "role": "string"
+               }
+        """
+        url = f"{self._url}/application/{applicationId}"
+        resp = await self.session.get(url)
+        data = await resp.json()
+        if resp.status == 200:
+            return data
+        elif resp.status == 404:
+            raise DataFabricError(f"Application {applicationId} does not existing in the Data Fabric.")
+        else:
+            raise HTTPError(url, resp.status, data, resp.headers, None)
+
+    async def add_application(self, applicationId: str, companyId: str, role: str):
+        """Adds a new application to the Data Fabric.
+
+        Args:
+            applicationId: GUID of the application to add to the Data Fabric.
+            companyId: GUID of the company associated with the application.
+            role: TODO - add role description.
+
+        Warning:
+            The user/service principal must have the "DataAdmin" role to perform
+            this action.
+
+        Reference:
+            https://api-portal.veracity.com/docs/services/data-api/operations/v1-0Application_Create
+        """
+        url = f"{self._url}/application"
+        body = {
+            "id": applicationId,
+            "companyId": companyId,
+            "role": role,
+        }
+        resp = await self.session.post(url, body)
+        if resp.status != 200:
+            if resp.status == 409:
+                raise DataFabricError(
+                    f"HTTP/409 Application with ID {applicationId} already exists in the Data Fabric."
+                )
+            else:
+                data = await resp.json()
+                raise HTTPError(url, resp.status, data, resp.headers, None)
+
+    async def update_application_role(self, applicationId, role):
+        url = f"{self._url}/application/{applicationId}?role={role}"
+        resp = await self.session.get(url)
+        data = await resp.json()
+        if resp.status != 200:
+            raise HTTPError(url, resp.status, data, resp.headers, None)
+        return data
+
+    # GROUPS.
+
+    async def get_groups(self) -> Dict[str, Any]:
+        """Get user's container groups.
+
+        The Data Fabric uses groups to organize containers in the web portal.  This
+        is mostly for convenience and is on a per-user basis.  Users cannot share
+        groups.
+
+        Reference:
+            https://api-portal.veracity.com/docs/services/data-api/operations/v1-0Groups_Get
+        """
+        url = f"{self._url}/groups"
+        resp = await self.session.get(url)
+        data = await resp.json()
+        if resp.status != 200:
+            raise HTTPError(url, resp.status, data, resp.headers, None)
+        return data
+
+    async def add_group(
+        self, title: str, description: str, containerIds: Sequence[str], sortingOrder: float = 0.0,
+    ) -> Dict[str, Any]:
+        """Creates a new container group for the user.
+
+        Reference:
+            https://api-portal.veracity.com/docs/services/data-api/operations/v1-0Groups_Post
+
+        Args:
+            title: Group name for display in Data Fabric portal.
+            description: Describe the group.
+            containerIds: List of container GUIDs to put in the group.
+            sortingOrder: TODO - describe sorting order.
+
+        Returns:
+            Dictionary with the group GUID and properties like:
+
+            .. code-block:: json
+
+               {
+                    "id": "00000000-0000-0000-0000-000000000000",
+                    "title": "string",
+                    "description": "string",
+                    "resourceIds": [
+                        "00000000-0000-0000-0000-000000000000"
+                    ],
+                    "sortingOrder": 0.0
+                }
+        """
+        url = f"{self._url}/groups"
+        body = {
+            "title": title,
+            "description": description,
+            "resourceIds": list(containerIds),
+            "sortingOrder": sortingOrder,
+        }
+        resp = await self.session.post(url, body)
+        data = await resp.json()
+        if resp.status != 201:
+            raise HTTPError(url, resp.status, data, resp.headers, None)
+        return data
+
+    async def get_group(self, groupId: str) -> Dict[str, Any]:
+        """Gets information about a single group.
+
+        Reference:
+            https://api-portal.veracity.com/docs/services/data-api/operations/v1-0Groups_GetById
+
+        Args:
+            groupId: The group ID (must exist for the current user).
+
+        Returns:
+            Group information as a dictionary like:
+
+            .. code-block:: json
+
+               {
+                   "id": "00000000-0000-0000-0000-000000000000",
+                   "title": "string",
+                   "description": "string",
+                   "resourceIds": [
+                       "00000000-0000-0000-0000-000000000000"
+                   ],
+                   "sortingOrder": 0.0
+               }
+        """
+        url = f"{self._url}/groups/{groupId}"
+        resp = await self.session.get(url)
+        data = await resp.json()
+        if resp.status == 200:
+            return data
+        elif resp.status == 404:
+            raise DataFabricError(f"Group {groupId} does not exist for current user.")
+        else:
+            raise HTTPError(url, resp.status, data, resp.headers, None)
+
+    async def update_group(self, groupId, *args, **kwargs):
+        raise NotImplementedError()
+
+    async def delete_group(self, groupId):
+        raise NotImplementedError()
+
+    # KEY TEMPLATES.
+
+    async def get_keytemplates(self):
+        """Gets key templates the current credential can generate.
+
+        A key template denotes an access level (read, write, list, delete) and
+        an expiry interval.  Typically you get the key templates prior to sharing
+        container access with another user or application.  You should choose
+        the lowest privileges required for that user to perform their required
+        actions.  For example, do not give read privileges if they only need to
+        write.
+
+        Returns:
+            Upon success, a list of key templates (each a dictionary).
+
+        Exceptions:
+            Raises HTTPError if not a 200 response.
+        """
+        url = f"{self._url}/keytemplates"
+        resp = await self.session.get(url)
+        data = await resp.json()
+        if resp.status != 200:
+            raise HTTPError(url, resp.status, data, resp.headers, None)
+        return data
+
+    async def get_keytemplates_df(self):
+        """Gets key templates the current credential can generate as a Pandas dataframe.
+
+        A key template denotes an access level (read, write, list, delete) and
+        an expiry interval.  Typically you get the key templates prior to sharing
+        container access with another user or application.  You should choose
+        the lowest privileges required for that user to perform their required
+        actions.  For example, do not give read privileges if they only need to
+        write.
+
+        Returns:
+            Pandas dataframe with the key templates
+
+        Exceptions:
+            Raises HTTPError if not a 200 response.
+        """
+        data = await self.get_keytemplates()
+        return pd.DataFrame(data)
+
+    # LEDGER.
+
+    async def get_ledger(self, containerId: AnyStr) -> pd.DataFrame:
+        """DO NOT USE.  Veracity has removed the ledger feature."""
+        raise NotImplementedError("The Veracity Data Fabric ledger has been discontinued.")
+
+    # RESOURCES.
+
+    async def get_resources(self) -> List[Dict[str, Any]]:
+        """Gets metadata for all containers for which you can claim keys.
+
+        Returns:
+            Upon success, a list of container metadata (each a dictionary) like:
+
+            .. code-block:: json
+
+                [
+                    {
+                        "id": "00000000-0000-0000-0000-000000000000",
+                        "reference": "string",
+                        "url": "string",
+                        "lastModifiedUTC": "string",
+                        "creationDateTimeUTC": "string",
+                        "ownerId": "00000000-0000-0000-0000-000000000000",
+                        "accessLevel": "owner",
+                        "region": "string",
+                        "keyStatus": "noKeys",
+                        "mayContainPersonalData": "unknown",
+                        "metadata": {
+                        "title": "string",
+                        "description": "string",
+                        "icon": {
+                            "id": "string",
+                            "backgroundColor": "string"
+                        },
+                        "tags": [
+                            {
+                            "id": "00000000-0000-0000-0000-000000000000",
+                            "title": "string"
+                            }
+                        ]
+                        }
+                    }
+                ]
+
+        Raises:
+            HTTPError for any response except 200.
+        """
+        url = f"{self._url}/resources"
+        resp = await self.session.get(url)
+        if resp.status != 200:
+            raise HTTPError(url, resp.status, await resp.text(), resp.headers, None)
+        data = await resp.json()
+        return data
+
+    async def get_resource(self, containerId: AnyStr):
+        """Gets metadata for a single container.
+
+        Args:
+            containerId: Container ID.
+
+        Returns:
+            Upon success (HTTP/200), a dictionary of container metadata.
+
+        Raises:
+            DataFabricError for HTTP 403 or 404 errors.
+            HTTPError for any other HTTP error code.
+        """
+        url = f"{self._url}/resources/{containerId}"
+        resp = await self.session.get(url)
+        data = await resp.json()
+        if resp.status == 200:
+            return data
+        elif resp.status == 403:
+            raise DataFabricError(
+                f"HTTP/403 You do not have permission to view container {containerId}. Details:\n{data}"
+            )
+        elif resp.status == 404:
+            raise DataFabricError(f"HTTP/404 Data Fabric container {containerId} does not exist. Details:\n{data}")
+        else:
+            raise HTTPError(url, resp.status, await resp.text(), resp.headers, None)
+
+    # ACCESS.
+
+    async def get_best_access(self, containerId: AnyStr) -> pd.Series:
+        """Gets the best available access share ID for a Veracity container.
+        Returns the access share ID with the highest available privileges.
+
+        Args:
+            containerId: Container ID.
+
+        Returns:
+            Pandas Series object with the best access specification if the user
+            has access, otherwise None.
+        """
+        from datetime import datetime, timezone
+        import pandas as pd
+
+        me = await self.whoami()
+        all_accesses = await self.get_accesses_df(containerId, pageSize=-1)
+        expiry = pd.to_datetime(all_accesses["keyExpiryTimeUTC"])
+
+        # Remove keys which are expired and cannot be refreshed.
+        mask = all_accesses["autoRefreshed"] | (expiry >= datetime.now(timezone.utc))
+
+        # Accesses only for the current user/application.
+        mask = mask & (all_accesses["userId"] == me["id"])
+
+        my_accesses = all_accesses[mask]
+
+        if len(my_accesses) == 0:
+            # TODO: Is this the best thing to do?  Raise exception instead?
+            # User/application does not have permission to access the container.
+            return None
+
+        best_index = my_accesses["level"].astype(float).idxmax()
+        return my_accesses.loc[best_index]
+
+    async def get_accesses(self, containerId: AnyStr, pageNo: int = 1, pageSize: int = 50) -> Mapping[AnyStr, Any]:
+        """Gets list of all available access specifications to a container.
+
+        Reference:
+            https://api-portal.veracity.com/docs/services/data-api/operations/v1-0Access_Get
+
+        Args:
+            containerId: The ID of the container.
+            pageNo: For multi-page access lists, get this page number (starting at 1).
+            pageSize: Number of accesses per page.
+
+        Returns:
+            A dictionary containing a list of access specification results like:
+
+            .. code-block:: json
+
+                {
+                    "results": [
+                        {
+                        "userId": "00000000-0000-0000-0000-000000000000",
+                        "ownerId": "00000000-0000-0000-0000-000000000000",
+                        "grantedById": "00000000-0000-0000-0000-000000000000",
+                        "accessSharingId": "00000000-0000-0000-0000-000000000000",
+                        "keyCreated": true,
+                        "autoRefreshed": true,
+                        "keyCreatedTimeUTC": "string",
+                        "keyExpiryTimeUTC": "string",
+                        "resourceType": "string",
+                        "accessHours": 0,
+                        "accessKeyTemplateId": "00000000-0000-0000-0000-000000000000",
+                        "attribute1": true,
+                        "attribute2": true,
+                        "attribute3": true,
+                        "attribute4": true,
+                        "resourceId": "00000000-0000-0000-0000-000000000000",
+                        "ipRange": {
+                            "startIp": "string",
+                            "endIp": "string"
+                        },
+                        "comment": "string"
+                        }
+                    ],
+                    "page": 0,
+                    "resultsPerPage": 0,
+                    "totalPages": 0,
+                    "totalResults": 0
+                }
+        """
+        url = f"{self._url}/resources/{containerId}/accesses"
+        params = {"pageNo": pageNo, "pageSize": pageSize}
+        resp = await self.session.get(url, params=params)
+        if resp.status != 200:
+            raise HTTPError(url, resp.status, await resp.text(), resp.headers, None)
+        data = await resp.json()
+        return data
+
+    async def get_accesses_df(self, resourceId: AnyStr, pageNo: int = 1, pageSize: int = 50) -> pd.DataFrame:
+        """Gets the access levels as a dataframe, including the "level" value."""
+        import pandas as pd
+
+        data = await self.get_accesses(resourceId, pageNo, pageSize)
+        df = pd.DataFrame(data["results"])
+        # Add the level values for future use.
+        df["level"] = self._access_levels(df)
+        self.access_cache[resourceId] = df
+        return df
+
+    async def share_access(
+        self,
+        containerId: AnyStr,
+        userId: AnyStr,
+        accessKeyTemplateId: AnyStr,
+        autoRefreshed: bool = False,
+        comment: AnyStr = None,
+        startIp: AnyStr = None,
+        endIp: AnyStr = None,
+        *args,
+        **kwargs,
+    ):
+        """Shares container access with a user/application.
+
+        Args:
+            containerId: Container ID to which to share access.
+            autoRefreshed: Auto-renew keys when they expire?
+            userId: ID of the user/application with which to share access.
+            accessKeyTemplateId: Access level template (e.g read, write etc.)
+                Get valid key templates using :meth:`get_keytemplates` method
+
+        Returns:
+            The accessSharingId (str) if successful.
+
+        Exceptions:
+            Raises DataFabric error for known errors.
+            Raises HTTPError for unknown errors.
+        """
+        url = f"{self._url}/resources/{containerId}/accesses"
+
+        # Build data payload.
+        payload = {
+            "userId": userId,
+            "accessKeyTemplateId": accessKeyTemplateId,
+        }
+        if comment:
+            payload["comment"] = comment
+        if startIp and endIp:
+            payload["ipRange"] = {"startIp": startIp, "endIp": endIp}
+
+        resp = await self.session.post(url, json=payload, params={"autoRefreshed": str(autoRefreshed).lower()})
+        data = await resp.json()
+
+        if resp.status == 200:
+            return data["accessSharingId"]
+        elif resp.status == 400:
+            raise DataFabricError(f"HTTP/400 Malformed payload to share container access. Details:\n{data}")
+        elif resp.status == 404:
+            raise DataFabricError(f"HTTP/404 Data Fabric container {containerId} does not exist. Details:\n{data}")
+        else:
+            raise HTTPError(url, resp.status, data, resp.headers, None)
+
+    async def revoke_access(self, resourceId: AnyStr, accessId: AnyStr):
+        raise NotImplementedError()
+
+    async def get_sas(self, resourceId: AnyStr, accessId: AnyStr = None, **kwargs) -> pd.DataFrame:
+        key = self.get_sas_cached(resourceId) or await self.get_sas_new(resourceId, accessId, **kwargs)
+        return key
+
+    async def get_sas_new(self, resourceId: AnyStr, accessId: AnyStr = None) -> Dict[str, Any]:
+        """Gets a new SAS key to access a container.
+
+        You can request a key with a specific access level (if you have the
+        accessId).  By default this method will attempt to get the most
+        permissive access level available for the active credential.
+
+        Args:
+            resourceId (str): The container GUID.
+            accessId (str): Access level GUID, optional.
+
+        Returns:
+            Dictionary with SAS key details like:
+
+            .. code-block:: json
+
+                {
+                    "sasKey": "string",
+                    "sasuRi": "string",
+                    "fullKey": "string",
+                    "sasKeyExpiryTimeUTC": "string",
+                    "isKeyExpired": true,
+                    "autoRefreshed": true,
+                    "ipRange": {
+                        "startIp": "string",
+                        "endIp": "string"
+                    }
+                }
+        """
+        if accessId is not None:
+            access_id = accessId
+        else:
+            access = await self.get_best_access(resourceId)
+            access_id = access.get("accessSharingId")
+
+        assert access_id is not None, "Could not find access rights for current user."
+        url = f"{self._url}/resources/{resourceId}/accesses/{access_id}/key"
+        resp = await self.session.put(url)
+        data = await resp.json()
+        if resp.status != 200:
+            raise HTTPError(url, resp.status, data, resp.headers, None)
+        # The API response does not include the access ID; we add for future use.
+        data["accessId"] = access_id
+        self.sas_cache[resourceId] = data
+        return data
+
+    def get_sas_cached(self, resourceId: AnyStr) -> pd.DataFrame:
+        from datetime import datetime, timezone
+        import dateutil
+
+        sas = self.sas_cache.get(resourceId)
+        if not sas:
+            return None
+        expiry = dateutil.parser.isoparse(sas["sasKeyExpiryTimeUTC"])
+        if (not sas["isKeyExpired"]) and (datetime.now(timezone.utc) < expiry):
+            return sas
+        else:
+            # Remove the expired key from the cache.
+            self.sas_cache.pop(resourceId)
+            return None
+
+    def _access_levels(self, accesses: pd.DataFrame) -> pd.Series:
+        """Calculates an access "level" for each access in a dataframe.
+        In general higher access level means more privileges.
+
+        Notes:
+            Attributes related to permissions in this way:
+
+                | Attribute  | Permission | Score |
+                | ---------  | ---------- | ----- |
+                | attribute1 | Read       |   4   |
+                | attribute2 | Write      |   1   |
+                | attribute3 | Delete     |   8   |
+                | attribute4 | List       |   2   |
+
+            Scores are additive, so "read, write & list" = 7.  If you want to
+            check an access has delete privileges, use level >= 8.
+
+            Write is considered the lowest privilege as it does not allow data to
+            be seen.
+
+        Args:
+            accesses (pandas.DataFrame): Accesses as returned by :meth:`get_accesses`.
+
+        Returns:
+            Pandas Series with same index as input.
+        """
+        import numpy as np
+
+        scores = np.array([4, 1, 8, 2])
+        attrs = accesses[["attribute1", "attribute2", "attribute3", "attribute4"]].to_numpy()
+        levels = (attrs * scores).sum(axis=1)
+        return pd.Series(levels, index=accesses.index, dtype="Int64")
+
+    # DATA STEWARDS.
+
+    async def get_data_stewards(self, containerId: AnyStr) -> List[Dict[str, str]]:
+        """Gets a list of data stewards on a container.
+
+        Reference:
+            https://api-portal.veracity.com/docs/services/data-api/operations/v1-0DataStewards_GetDataStewardsByResourceId
+
+        Args:
+            containerId: The ID of the container.
+
+        Returns:
+            A list of data stewards, each a dictionary like:
+
+            .. code-block:: json
+                [
+                {
+                    "userId": "00000000-0000-0000-0000-000000000000",
+                    "resourceId": "00000000-0000-0000-0000-000000000000",
+                    "grantedBy": "00000000-0000-0000-0000-000000000000",
+                    "comment": "string"
+                }
+                ]
+
+        """
+        url = f"{self._url}/resources/{containerId}/datastewards"
+        resp = await self.session.get(url)
+        data = await resp.json()
+        if resp.status == 200:
+            return data
+        elif resp.status == 404:
+            raise DataFabricError(f"Container {containerId} does not exist.")
+        else:
+            raise HTTPError(url, resp.status, data, resp.headers, None)
+
+    async def get_data_stewards_df(self, resourceId: AnyStr) -> pd.DataFrame:
+        raise NotImplementedError()
+
+    async def delegate_data_steward(self, containerId: AnyStr, userId: AnyStr, comment: str) -> Dict[str, str]:
+        """Delegates rights to the underlying Azure resource to a new data steward.
+
+        Reference:
+            https://api-portal.veracity.com/docs/services/data-api/operations/v1-0DataStewards_Post
+
+        Args:
+            containerId: GUID of the container.
+            userId: GUID of the user to become a data steward.
+            comment: Comment on the delegation.
+
+        Returns:
+            Dictionary with confirmatory details of the delegation like:
+
+            .. code-block:: json
+
+                {
+                    "userId": "00000000-0000-0000-0000-000000000000",
+                    "resourceId": "00000000-0000-0000-0000-000000000000",
+                    "grantedBy": "00000000-0000-0000-0000-000000000000",
+                    "comment": "string"
+                }
+        """
+        url = f"{self._url}/resources/{containerId}/datastewards/{userId}"
+        body = {"comment": comment}
+        resp = await self.session.post(url, body)
+        data = await resp.json()
+        if resp.status != 200:
+            raise HTTPError(url, resp.status, data, resp.headers, None)
+        return data
+
+    async def delete_data_steward(self, containerId: AnyStr, userId: AnyStr):
+        """Removes a user as a container data steward."""
+        url = f"{self._url}/resources/{containerId}/datastewards/{userId}"
+        resp = await self.session.delete(url)
+        if resp.status != 200:
+            data = await resp.json()
+            if resp.status == 403:
+                raise DataFabricError(
+                    f"HTTP/403 You do not have permission to delete data stewards on container {containerId}."
+                )
+            elif resp.status == 404:
+                raise DataFabricError(
+                    f"HTTP/404 Container {containerId} does not exist or user {userId} is not a data steward."
+                )
+            else:
+                raise HTTPError(url, resp.status, data, resp.headers, None)
+
+    async def transfer_ownership(self, resourceId: AnyStr, userId: AnyStr, keepaccess: bool = False):
+        raise NotImplementedError()
+
+    # TAGS.
+
+    async def get_tags(self, includeDeleted: bool = False, includeNonVeracityApproved: bool = False) -> Sequence:
+        """Gets metadata tags.
+
+        Args:
+            includeDeleted: Also get deleted tags (requires data admin privileges.)
+            includeNonVeracityApproved: Also get get not approved by Veracity.
+
+        Returns:
+            List of tags like:
+
+            .. code-block:: json
+
+                [
+                {
+                    "id": "00000000-0000-0000-0000-000000000000",
+                    "title": "string"
+                }
+                ]
+        """
+        params = {
+            "includeDeleted": includeDeleted,
+            "includeNonVeracityApproved": includeNonVeracityApproved,
+        }
+        url = f"{self._url}/tags"
+        resp = await self.session.get(url, params=params)
+        if resp.status == 200:
+            return await resp.json()
+        else:
+            raise HTTPError(url, resp.status, await resp.text(), resp.headers, None)
+
+    async def add_tags(self, tags: Sequence[str]):
+        """Adds a list of tags to the Data Fabric.
+
+        Returns:
+            A list of tags with their IDs like:
+
+            .. code-block:: json
+
+                [
+                    {
+                        "id": "00000000-0000-0000-0000-000000000000",
+                        "title": "string"
+                    }
+                ]
+
+        """
+        body = [{"title": tag} for tag in tags]
+        url = f"{self._url}/tags"
+        resp = await self.session.post(url, body)
+        data = await resp.json()
+        if resp.status != 200:
+            raise HTTPError(url, resp.status, data, resp.headers, None)
+        return data
+
+    # USERS.
+
+    async def get_shared_users(self, userId: AnyStr) -> List[Dict]:
+        """Gets list of users with whom current user has shared storage account access.
+
+        Args:
+            userId: User ID whose resource list to check.
+        """
+        url = f"{self._url}/users/ResourceDistributionList?userId={userId}"
+        resp = await self.session.get(url)
+        data = await resp.json()
+        if resp.status == 200:
+            return data
+        elif resp.status == 403:
+            raise DataFabricError("You do not have permission to view resource list for user {userId}.")
+        else:
+            raise HTTPError(url, resp.status, await resp.text(), resp.headers, None)
+
+    async def get_current_user(self) -> Mapping[str, str]:
+        url = f"{self._url}/users/me"
+        resp = await self.session.get(url)
+        if resp.status == 200:
+            return await resp.json()
+        else:
+            raise HTTPError(url, resp.status, await resp.text(), resp.headers, None)
+
+    async def get_user(self, userId: AnyStr) -> Mapping:
+        url = f"{self._url}/users/{userId}"
+        resp = await self.session.get(url)
+        data = await resp.json()
+        if resp.status == 200:
+            return data
+        elif resp.status == 404:
+            raise DataFabricError(f"User {userId} does not exist.")
+        else:
+            raise HTTPError(url, resp.status, await resp.text(), resp.headers, None)
+
+    async def whoami(self) -> Mapping[str, str]:
+        """User/application information (depending on token).
+
+        Returns:
+            A dictionary like:
+
+            .. code-block:: json
+
+               {
+                   "id": "user/app Veracity ID",
+                   "type": "entity type in (user, application)",
+                   "role": "Data Fabric role",
+                   "companyId": "ID of organization to which the user/app belongs"
+               }
+        """
+        try:
+            data = await self.get_current_user()
+            data["type"] = "user"
+            data["id"] = data["userId"]
+            data.pop("userId")
+        except HTTPError:
+            # Probably an application, not a user.
+            data = await self.get_current_application()
+            data["type"] = "application"
+
+        return data
+
+    # CONTAINERS.
+
+    async def get_container(self, containerId: AnyStr, **kwargs) -> ContainerClient:
+        """Gets Veracity container client (using Azure Storage SDK.)"""
+        sas = await self.get_sas(containerId, **kwargs)
+        sasurl = sas["fullKey"]
+        return ContainerClient.from_container_url(sasurl)